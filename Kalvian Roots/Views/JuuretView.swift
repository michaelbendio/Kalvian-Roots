// JuuretView.swift - Simplified Version
import SwiftUI
#if os(iOS)
import UniformTypeIdentifiers
#endif

struct JuuretView: View {
    @Environment(JuuretApp.self) private var juuretApp
    @State private var familyId = ""
    @State private var showingCitation = false
    @State private var citationText = ""
    @State private var showingHiskiResult = false
    @State private var hiskiResult = ""
    @State private var showingSpouseCitation = false
    @State private var spouseCitationText = ""
    
    #if os(iOS)
    @State private var showingFilePicker = false
    #endif
    
    var body: some View {
        VStack(spacing: 15) {
            if juuretApp.fileManager.isFileLoaded {
                familyExtractionInterface
            } else {
                fileNotLoadedInterface
            }
        }
        .padding(20)
        .navigationTitle("Kalvian Roots")
        #if os(iOS)
        .sheet(isPresented: $showingFilePicker) {
            DocumentPickerView { url in
                Task {
                    await processSelectedFile(url)
                }
            }
        }
        #endif
        .alert("Citation", isPresented: $showingCitation) {
            Button("Copy to Clipboard") {
                copyToClipboard(citationText)
            }
            Button("OK") { }
        } message: {
            Text(citationText)
                .font(.genealogyCallout)
        }
        .alert("Hiski Query Result", isPresented: $showingHiskiResult) {
            Button("Copy URL") {
                copyToClipboard(hiskiResult)
            }
            Button("OK") { }
        } message: {
            Text(hiskiResult)
                .font(.genealogyCallout)
        }
        .alert("Spouse Citation", isPresented: $showingSpouseCitation) {
            Button("Copy to Clipboard") {
                copyToClipboard(spouseCitationText)
            }
            Button("OK") { }
        } message: {
            Text(spouseCitationText)
                .font(.genealogyCallout)
        }
        .onAppear {
            logInfo(.ui, "JuuretView appeared")
        }
    }
    
    // MARK: - File Processing for iOS
    
    #if os(iOS)
    private func processSelectedFile(_ url: URL) async {
        logInfo(.ui, "📂 Processing selected file: \(url.lastPathComponent)")
        
        do {
            let accessing = url.startAccessingSecurityScopedResource()
            defer {
                if accessing {
                    url.stopAccessingSecurityScopedResource()
                }
            }
            
            let content = try String(contentsOf: url, encoding: .utf8)
            
            await MainActor.run {
                juuretApp.fileManager.currentFileContent = content
                juuretApp.fileManager.currentFileURL = url
                juuretApp.fileManager.isFileLoaded = true
            }
            
            logInfo(.ui, "✅ File loaded successfully via document picker")
        } catch {
            logError(.ui, "❌ Failed to load file: \(error)")
            await MainActor.run {
                juuretApp.errorMessage = "Failed to load file: \(error.localizedDescription)"
            }
        }
    }
    #endif
    
    // MARK: - Main Interface Views
    
    private var familyExtractionInterface: some View {
        VStack(spacing: 20) {
            // Simplified input section at the top
            familyInputSection
            
            // REMOVED: File info with green icon and filename
            
            // Show processing status if processing
            if juuretApp.isProcessing {
                processingStatusView
            }
            
            // Show error if there's an error
            if let errorMessage = juuretApp.errorMessage {
                errorDisplayView(errorMessage)
            }
            
            // Show family if extracted
            if let family = juuretApp.currentFamily {
                ScrollView {
                    familyDisplaySection(family: family)
                }
            }
        }
    }
    
    private var fileNotLoadedInterface: some View {
        VStack(spacing: 20) {
            // Extract Family section at the top even when no file is loaded
            familyInputSection
            
            Spacer()
            
            Image(systemName: "doc.text.magnifyingglass")
                .font(.system(size: 60))
                .foregroundColor(.gray)
            
            Text("No file loaded")
                .font(.genealogyHeadline)
                .foregroundColor(.primary)
            
            Text("Open JuuretKälviällä.txt to begin")
                .font(.genealogyBody)
                .foregroundColor(.secondary)
            
            #if os(iOS)
            Button(action: {
                showingFilePicker = true
            }) {
                Label("Open File", systemImage: "folder.open")
                    .font(.genealogySubheadline)
                    .frame(width: 200, height: 50)
            }
            .buttonStyle(.borderedProminent)
            #elseif os(macOS)
            Button("Open File...") {
                Task {
                    do {
                        // Call FileManager's openFile directly
                        _ = try await juuretApp.fileManager.openFile()
                    } catch {
                        juuretApp.errorMessage = error.localizedDescription
                    }
                }
            }
            .buttonStyle(.borderedProminent)
            .font(.genealogySubheadline)
            #endif
            
            Spacer()
        }
        .frame(maxWidth: .infinity, maxHeight: .infinity)
    }
    
    // MARK: - Family Input Section
    
    private var familyInputSection: some View {
<<<<<<< HEAD
        VStack(spacing: 12) {
            // Original input line
            HStack(spacing: 8) {
                Text("Citations for")
                    .font(.genealogyBody)
                    .foregroundColor(.secondary)
                
                TextField("Family ID", text: $familyId)
                    .textFieldStyle(.roundedBorder)
                    .frame(maxWidth: 200)
                    #if os(iOS)
                    .autocapitalization(.allCharacters)
                    #endif
                    .disableAutocorrection(true)
                    .onSubmit {
                        if !familyId.isEmpty && juuretApp.isReady {
                            extractFamily()
                        }
                        // Dismiss keyboard on iOS
                        #if os(iOS)
                        UIApplication.shared.sendAction(#selector(UIResponder.resignFirstResponder),
                                                      to: nil, from: nil, for: nil)
                        #endif
                    }
                    .disabled(!juuretApp.isReady || juuretApp.isProcessing)            }
            .padding(.horizontal)
            .frame(maxWidth: 600)
            
            // NEXT BUTTON - Shows when next family is ready
            if juuretApp.familyNetworkCache.nextFamilyReady,
               let nextId = juuretApp.familyNetworkCache.nextFamilyId {
                Button(action: {
                    Task {
                        await juuretApp.loadNextFamily()
                    }
                }) {
                    HStack(spacing: 8) {
                        Image(systemName: "arrow.forward.circle.fill")
                        Text("Next: \(nextId)")
                            .fontWeight(.medium)
                    }
                    .padding(.horizontal, 16)
                    .padding(.vertical, 8)
                    .background(Color.green)
                    .foregroundColor(.white)
                    .cornerRadius(8)
                }
                .buttonStyle(.plain)
                .transition(.scale.combined(with: .opacity))
                .animation(.spring(response: 0.3), value: juuretApp.familyNetworkCache.nextFamilyReady)
            }
            
            // PROCESSING INDICATOR - Shows while preparing next family
            if let processingId = juuretApp.familyNetworkCache.processingFamilyId {
                HStack(spacing: 8) {
                    ProgressView()
                        .scaleEffect(0.8)
                    Text("Preparing \(processingId)...")
                        .font(.genealogyCaption)
                        .foregroundColor(.secondary)
                }
                .padding(.horizontal, 12)
                .padding(.vertical, 6)
                .background(Color.gray.opacity(0.1))
                .cornerRadius(6)
            }
            
            // ERROR DISPLAY - Shows if background processing failed
            if let error = juuretApp.familyNetworkCache.backgroundError {
                HStack(spacing: 8) {
                    Image(systemName: "exclamationmark.triangle.fill")
                        .foregroundColor(.orange)
                    Text(error)
                        .font(.genealogyCaption)
                        .foregroundColor(.orange)
                        .lineLimit(2)
                }
                .padding(.horizontal, 12)
                .padding(.vertical, 6)
                .background(Color.orange.opacity(0.1))
                .cornerRadius(6)
            }
        }
=======
        HStack(spacing: 8) {
            Text("Citations for")
                .font(.genealogyBody)
                .foregroundColor(.secondary)
            
            TextField("Family ID", text: $familyId)
                .textFieldStyle(.roundedBorder)
                .frame(maxWidth: 200)
                .autocapitalization(.allCharacters)
                .disableAutocorrection(true)
                .onSubmit {
                    if !familyId.isEmpty && juuretApp.isReady {
                        extractFamily()
                    }
                    // Dismiss keyboard on iOS
                    #if os(iOS)
                    UIApplication.shared.sendAction(#selector(UIResponder.resignFirstResponder),
                                                  to: nil, from: nil, for: nil)
                    #endif
                }
                .disabled(!juuretApp.isReady || juuretApp.isProcessing)
        }
        .padding()
        .frame(maxWidth: 600)
>>>>>>> 42777fc7
    }
    
    // MARK: - Status Views
    
    private var processingStatusView: some View {
        HStack(spacing: 15) {
            ProgressView()
                .scaleEffect(1.0)
            Text(juuretApp.extractionProgress.description)
                .font(.genealogySubheadline)
                .foregroundColor(.secondary)
        }
        .padding(20)
        .background(Color.blue.opacity(0.1))
        .cornerRadius(10)
    }
    
    private func errorDisplayView(_ errorMessage: String) -> some View {
        VStack(alignment: .leading, spacing: 15) {
            HStack {
                Image(systemName: "exclamationmark.triangle.fill")
                    .foregroundColor(.red)
                    .font(.genealogySubheadline)
                Text("Error")
                    .font(.genealogyHeadline)
                    .foregroundColor(.red)
            }
            
            Text(errorMessage)
                .font(.genealogyBody)
                .foregroundColor(.primary)
                .padding(16)
                .background(Color.red.opacity(0.1))
                .cornerRadius(10)
        }
        .padding(20)
        .background(Color.gray.opacity(0.05))
        .cornerRadius(12)
    }
    
    // MARK: - Family Display
    
    private func familyDisplaySection(family: Family) -> some View {
        VStack(alignment: .leading, spacing: 12) {
            VStack(alignment: .leading, spacing: 6) {
                Text(family.familyId)
                    .font(.genealogyTitle)
                    .fontWeight(.bold)
                Text("Pages \(family.pageReferences.joined(separator: ", "))")
                    .font(.genealogyCallout)
                    .foregroundColor(.secondary)
            }
            
            // REMOVED: The "💡 Click names for citations..." instruction box
            
            familyMembersView(family: family)
        }
    }
    
    private func familyMembersView(family: Family) -> some View {
        VStack(alignment: .leading, spacing: 20) {
            // Parents section
            if family.father != nil || family.mother != nil {
                VStack(alignment: .leading, spacing: 12) {
                    Text("Parents")
                        .font(.genealogyHeadline)
                        .fontWeight(.semibold)
                    
                    if let father = family.father {
                        personView(person: father, role: .father, family: family)
                    }
                    
                    if let mother = family.mother {
                        personView(person: mother, role: .mother, family: family)
                    }
                }
                .padding()
                .background(Color.blue.opacity(0.05))
                .cornerRadius(10)
            }
            
            // Children section
            if !family.children.isEmpty {
                VStack(alignment: .leading, spacing: 12) {
                    Text("Children (\(family.children.count))")
                        .font(.genealogyHeadline)
                        .fontWeight(.semibold)
                    
                    ForEach(family.children) { child in
                        personView(person: child, role: .child, family: family)
                    }
                }
                .padding()
                .background(Color.green.opacity(0.05))
                .cornerRadius(10)
            }
        }
    }
    
    private func personView(person: Person, role: PersonRole, family: Family) -> some View {
        VStack(alignment: .leading, spacing: 8) {
            HStack {
                Button(action: {
                    generateCitation(for: person, in: family)
                }) {
                    HStack(spacing: 4) {
                        Image(systemName: role.icon)
                            .foregroundColor(role.color)
                        Text(person.displayName)
                            .font(.genealogySubheadline)
                            .fontWeight(.medium)
                    }
                }
                .buttonStyle(.plain)
                
                Spacer()
            }
            
            HStack(spacing: 16) {
                if let birthDate = person.birthDate {
                    Button(action: {
                        if let query = juuretApp.generateHiskiQuery(for: person, eventType: .birth) {
                            hiskiResult = query
                            showingHiskiResult = true
                        }
                    }) {
                        Label("b. \(birthDate)", systemImage: "calendar")
                            .font(.genealogyCaption)
                            .foregroundColor(.secondary)
                    }
                    .buttonStyle(.plain)
                }
                
                if let deathDate = person.deathDate {
                    Button(action: {
                        if let query = juuretApp.generateHiskiQuery(for: person, eventType: .death) {
                            hiskiResult = query
                            showingHiskiResult = true
                        }
                    }) {
                        Label("d. \(deathDate)", systemImage: "calendar.badge.minus")
                            .font(.genealogyCaption)
                            .foregroundColor(.secondary)
                    }
                    .buttonStyle(.plain)
                }
            }
            
            if let spouse = person.spouse, !spouse.isEmpty {
                HStack(spacing: 8) {
                    Text("m.")
                        .font(.genealogyCaption)
                        .foregroundColor(.secondary)
                    Text(spouse)
                        .font(.genealogyCallout)
                        .foregroundColor(.purple)
                }
            }
        }
    }
    
    // MARK: - Actions
    
    private func extractFamily() {
        guard !familyId.isEmpty else { return }
        
        Task {
            await juuretApp.extractFamily(familyId: familyId.uppercased())
        }
    }
    
    private func generateCitation(for person: Person, in family: Family) {
        Task {
            let citation = await juuretApp.generateCitation(for: person, in: family)
            citationText = citation
            showingCitation = true
        }
    }
    
    private func copyToClipboard(_ text: String) {
        #if os(macOS)
        let pasteboard = NSPasteboard.general
        pasteboard.clearContents()
        pasteboard.setString(text, forType: .string)
        #else
        UIPasteboard.general.string = text
        #endif
        
        logInfo(.ui, "📋 Copied to clipboard: \(text.prefix(100))...")
    }
}

// MARK: - Supporting Types and Views (unchanged)

#if os(iOS)
struct DocumentPickerView: UIViewControllerRepresentable {
    let urlPicked: (URL) -> Void
    
    func makeCoordinator() -> Coordinator {
        Coordinator(self)
    }
    
    func makeUIViewController(context: Context) -> UIDocumentPickerViewController {
        let supportedTypes = [
            UTType.text,
            UTType.plainText,
            UTType(filenameExtension: "txt") ?? .plainText,
            .data
        ]
        let picker = UIDocumentPickerViewController(forOpeningContentTypes: supportedTypes, asCopy: false)
        picker.delegate = context.coordinator
        picker.allowsMultipleSelection = false
        picker.shouldShowFileExtensions = true
        return picker
    }
    
    func updateUIViewController(_ uiViewController: UIDocumentPickerViewController, context: Context) {}
    
    class Coordinator: NSObject, UIDocumentPickerDelegate {
        let parent: DocumentPickerView
        
        init(_ parent: DocumentPickerView) {
            self.parent = parent
        }
        
        func documentPicker(_ controller: UIDocumentPickerViewController, didPickDocumentsAt urls: [URL]) {
            if let url = urls.first {
                parent.urlPicked(url)
            }
        }
        
        func documentPickerWasCancelled(_ controller: UIDocumentPickerViewController) {}
    }
}
#endif

enum PersonRole {
    case father, mother, child
    
    var icon: String {
        switch self {
        case .father: return "person.fill"
        case .mother: return "person.fill"
        case .child: return "person"
        }
    }
    
    var color: Color {
        switch self {
        case .father, .mother: return .blue
        case .child: return .green
        }
    }
}

// MARK: - Font Extensions

extension Font {
    static let genealogyTitle = Font.system(size: 24, weight: .bold)
    static let genealogyHeadline = Font.system(size: 20, weight: .semibold)
    static let genealogySubheadline = Font.system(size: 18)
    static let genealogyBody = Font.system(size: 16)
    static let genealogyCallout = Font.system(size: 15)
    static let genealogyCaption = Font.system(size: 14)
    static let genealogyMonospaceSmall = Font.system(size: 13, design: .monospaced)
}

// MARK: - Preview

#Preview {
    JuuretView()
        .environment(JuuretApp())
}<|MERGE_RESOLUTION|>--- conflicted
+++ resolved
@@ -180,9 +180,8 @@
     // MARK: - Family Input Section
     
     private var familyInputSection: some View {
-<<<<<<< HEAD
         VStack(spacing: 12) {
-            // Original input line
+            // Single line with "Citations for" and input field
             HStack(spacing: 8) {
                 Text("Citations for")
                     .font(.genealogyBody)
@@ -205,7 +204,8 @@
                                                       to: nil, from: nil, for: nil)
                         #endif
                     }
-                    .disabled(!juuretApp.isReady || juuretApp.isProcessing)            }
+                    .disabled(!juuretApp.isReady || juuretApp.isProcessing)
+            }
             .padding(.horizontal)
             .frame(maxWidth: 600)
             
@@ -264,34 +264,7 @@
                 .cornerRadius(6)
             }
         }
-=======
-        HStack(spacing: 8) {
-            Text("Citations for")
-                .font(.genealogyBody)
-                .foregroundColor(.secondary)
-            
-            TextField("Family ID", text: $familyId)
-                .textFieldStyle(.roundedBorder)
-                .frame(maxWidth: 200)
-                .autocapitalization(.allCharacters)
-                .disableAutocorrection(true)
-                .onSubmit {
-                    if !familyId.isEmpty && juuretApp.isReady {
-                        extractFamily()
-                    }
-                    // Dismiss keyboard on iOS
-                    #if os(iOS)
-                    UIApplication.shared.sendAction(#selector(UIResponder.resignFirstResponder),
-                                                  to: nil, from: nil, for: nil)
-                    #endif
-                }
-                .disabled(!juuretApp.isReady || juuretApp.isProcessing)
-        }
-        .padding()
-        .frame(maxWidth: 600)
->>>>>>> 42777fc7
-    }
-    
+    }
     // MARK: - Status Views
     
     private var processingStatusView: some View {
